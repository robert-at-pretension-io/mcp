use anyhow::{anyhow, Result};
use serde::Deserialize;
use serde_json::{json, Value};
use shared_protocol_objects::{error_response, success_response, CallToolParams, CallToolResult, JsonRpcResponse, ToolResponseContent, INTERNAL_ERROR};
use std::process::{Command, Stdio};

#[derive(Debug, Deserialize)]
struct GitParams {
    action: String,
    #[serde(default)]
    repo_path: Option<String>,
    #[serde(default)]
    files: Option<Vec<String>>,
    #[serde(default)]
    message: Option<String>,
    #[serde(default)]
    remote: Option<String>,
    #[serde(default)]
    branch: Option<String>,
    #[serde(default)]
    max_count: Option<usize>,
}

/// Execute a command in `repo_path` directory, capturing stdout and stderr.
fn run_git_command(repo_path: &str, args: &[&str]) -> Result<(String, String)> {
    let output = Command::new("git")
        .args(args)
        .current_dir(repo_path)
        .stdout(Stdio::piped())
        .stderr(Stdio::piped())
        .output()?;

    let stdout = String::from_utf8_lossy(&output.stdout).into_owned();
    let stderr = String::from_utf8_lossy(&output.stderr).into_owned();

    if !output.status.success() {
        return Err(anyhow!(format!("Git command failed: {}\nSTDERR: {}", args.join(" "), stderr)));
    }

    Ok((stdout.trim().to_string(), stderr.trim().to_string()))
}

/// Ensure the repo at `repo_path` is initialized.
fn ensure_repo_initialized(repo_path: &str) -> Result<()> {
    if !std::path::Path::new(&format!("{}/.git", repo_path)).exists() {
        run_git_command(repo_path, &["init"])?;
    }
    Ok(())
}

/// Handle calls to the `git` tool.
pub async fn handle_git_tool_call(params: CallToolParams, id: Option<Value>) -> Result<JsonRpcResponse> {
    let git_params: GitParams = serde_json::from_value(params.arguments).map_err(|e| anyhow!(e))?;
    let action = git_params.action.as_str();

    // Default repo path if none provided
    let repo_path = git_params.repo_path.as_deref().unwrap_or("./repo");

    // Ensure repo is initialized for any action except init_repo
    if action != "init_repo" {
        ensure_repo_initialized(repo_path)?;
    }

    let result = match action {
        "init_repo" => {
            ensure_repo_initialized(repo_path)?;
            "Repository initialized.".to_string()
        }
        "add_files" => {
            let files = git_params.files.ok_or_else(|| anyhow!("Missing 'files' parameter"))?;
            let mut args = vec!["add"];
            for f in &files {
                args.push(f);
            }
            run_git_command(repo_path, &args)?;
            "Files added.".to_string()
        }
        "commit_changes" => {
            let msg = git_params.message.as_deref().ok_or_else(|| anyhow!("Missing 'message' parameter"))?;
            run_git_command(repo_path, &["commit", "-m", msg])?;
            "Changes committed.".to_string()
        }
        "undo_last_commit" => {
            run_git_command(repo_path, &["reset", "HEAD~1"])?;
            "Last commit undone (changes are still in working directory).".to_string()
        }
        "get_status" => {
            let (stdout, _) = run_git_command(repo_path, &["status", "--short"])?;
            if stdout.is_empty() {
                "No changes.".to_string()
            } else {
                stdout
            }
        }
        "get_log" => {
            let count = git_params.max_count.unwrap_or(5);
            let (stdout, _) = run_git_command(repo_path, &["log", &format!("--max-count={}", count), "--pretty=format:%H %s"])?;
            if stdout.is_empty() {
                "No commits yet.".to_string()
            } else {
                stdout
            }
        }
        "push_changes" => {
            let remote = git_params.remote.as_deref().unwrap_or("origin");
            let branch = git_params.branch.as_deref().unwrap_or("main");
            run_git_command(repo_path, &["push", remote, branch])?;
            "Changes pushed successfully.".to_string()
        }
        _ => {
            return Ok(error_response(id, INTERNAL_ERROR, &format!("Unknown action '{}'", action)));
        }
    };

    let tool_res = CallToolResult {
        content: vec![ToolResponseContent {
            type_: "text".into(),
            text: result,
            annotations: None,
        }],
        is_error: None,
        _meta: None,
        progress: None,
        total: None,
    };

    Ok(success_response(id, serde_json::to_value(tool_res)?))
}

<<<<<<< HEAD
=======

>>>>>>> d6d926d0
pub fn git_tool_info() -> shared_protocol_objects::ToolInfo {
    shared_protocol_objects::ToolInfo {
        name: "git".to_string(),
        description: Some(
            "Interacts with a Git repository. Supports essential Git operations.

             **When to Use:**
            - When you need to manage the state of a project or file using Git.
            - When you need to stage, commit, push changes to a repository.
            - To view the current status of files, commits or branches.

             **Actions:**
            - `init_repo`: Initializes a Git repository in the specified directory.
                -  params: `repo_path` (the location for the new repo), optional, default is './repo'
            - `add_files`: Stages specified files to be included in the next commit.
                - params: `files` (an array of file paths).
            - `commit_changes`: Commits the staged changes with a provided message.
                - params: `message` (the commit message).
            - `undo_last_commit`: Undoes the most recent commit, but preserves working directory changes.
               - params: None.
            - `get_status`: Retrieves the current status of the repository.
               - params: None.
            - `get_log`: Retrieves a history of the commits in the repository.
               - params: `max_count` (optional, the number of recent commits, default is 5).
            - `push_changes`: Pushes all committed changes to the specified remote and branch.
               -  params: `remote` (optional, the target remote, default is 'origin') and `branch` (optional, the target branch, default is 'main').

            **Output:**
            - The output includes messages that describe the execution of the provided action.
            - It will show error messages, if the action was not successful.
            -  It includes the git log, or the current status of tracked or untracked files.

            **Usage Constraints:**
            - All paths are relative to the running environment.
            - Always make sure the repo_path is correct.
            - Always check the status and log after running any git action.
            - Do not push if the code is not fully tested and reviewed.
            - Do not use if you are unsure about the git command that will be performed.
           ".to_string()
        ),
        input_schema: json!({
            "type": "object",
            "properties": {
                "action": {
                    "type": "string",
                    "enum": ["init_repo","add_files","commit_changes","undo_last_commit","get_status","get_log","push_changes"],
                    "description": "The git action to perform."
                },
                "repo_path": {
                    "type": "string",
                    "description": "Path to the git repository directory (default './repo')."
                },
                "files": {
                    "type": "array",
                    "items": { "type": "string" },
                    "description": "Files to add (for 'add_files' action)."
                },
                "message": {
                    "type": "string",
                    "description": "Commit message (for 'commit_changes')."
                },
                "remote": {
                    "type": "string",
                    "description": "Remote name for push (default 'origin')."
                },
                "branch": {
                    "type": "string",
                    "description": "Branch name for push (default 'main')."
                },
                "max_count": {
                    "type": "integer",
                    "description": "Number of commits to retrieve for 'get_log' (default: 5)."
                }
            },
            "required": ["action"],
            "additionalProperties": false
        })
    }
}<|MERGE_RESOLUTION|>--- conflicted
+++ resolved
@@ -127,10 +127,6 @@
     Ok(success_response(id, serde_json::to_value(tool_res)?))
 }
 
-<<<<<<< HEAD
-=======
-
->>>>>>> d6d926d0
 pub fn git_tool_info() -> shared_protocol_objects::ToolInfo {
     shared_protocol_objects::ToolInfo {
         name: "git".to_string(),
